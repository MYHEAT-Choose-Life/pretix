name: Tests

on:
  push:
    branches: [ master ]
    paths-ignore:
      - 'doc/**'
  pull_request:
    branches: [ master ]
    paths-ignore:
      - 'doc/**'
      - 'src/pretix/locale/**'

permissions:
  contents: read  #  to fetch code (actions/checkout)

env:
  FORCE_COLOR: 1

jobs:
  test:
    runs-on: ubuntu-22.04
    name: Tests
    strategy:
      fail-fast: false
      matrix:
        python-version: ["3.9", "3.10", "3.11"]
        database: [ postgres]
        exclude:
          - database: sqlite
            python-version: "3.9"
          - database: sqlite
            python-version: "3.10"
    services:
      postgres:
        image: postgres:15
        env:
          POSTGRES_PASSWORD: postgres
          POSTGRES_DB: pretix
        options: >-
          --health-cmd pg_isready
          --health-interval 10s
          --health-timeout 5s
          --health-retries 5
        ports:
          - 5432:5432
    steps:
      - uses: actions/checkout@v4
      - name: Set up Python ${{ matrix.python-version }}
        uses: actions/setup-python@v5
        with:
          python-version: ${{ matrix.python-version }}
      - uses: actions/cache@v4
        with:
          path: ~/.cache/pip
          key: ${{ runner.os }}-pip-${{ hashFiles('**/requirements.txt') }}
          restore-keys: |
            ${{ runner.os }}-pip-
      - name: Install system dependencies
        run: sudo apt update && sudo apt install -y gettext
      - name: Install Python dependencies
        run: pip3 install uv && uv pip install --system -e ".[dev]" psycopg2-binary
      - name: Run checks
        run: python manage.py check
        working-directory: ./src
      - name: Install JS dependencies
        working-directory: ./src
        run: make npminstall
      - name: Compile
        working-directory: ./src
        run: make all compress
      - name: Run tests
        working-directory: ./src
<<<<<<< HEAD
        run: PRETIX_CONFIG_FILE=tests/travis_${{ matrix.database }}.cfg py.test -n 3 -p no:sugar --cov=./ --cov-report=xml --reruns 0 tests --maxfail=100 || true

        # XXXXXXXXXXXXXX for test only
      - name: print debug output
        working-directory: ./src
        run: cat /tmp/test.txt

=======
        run: PRETIX_CONFIG_FILE=tests/ci_${{ matrix.database }}.cfg py.test -n 3 -p no:sugar --cov=./ --cov-report=xml --reruns 3 tests --maxfail=100
>>>>>>> 54f07766
      - name: Run concurrency tests
        working-directory: ./src
        run: PRETIX_CONFIG_FILE=tests/ci_${{ matrix.database }}.cfg py.test tests/concurrency_tests/ --reruns 0 --reuse-db
        if: matrix.database == 'postgres'
      - name: Upload coverage
        uses: codecov/codecov-action@v1
        with:
          file: src/coverage.xml
          token: ${{ secrets.CODECOV_TOKEN }}
          fail_ci_if_error: true
        if: matrix.database == 'postgres' && matrix.python-version == '3.11'<|MERGE_RESOLUTION|>--- conflicted
+++ resolved
@@ -71,7 +71,6 @@
         run: make all compress
       - name: Run tests
         working-directory: ./src
-<<<<<<< HEAD
         run: PRETIX_CONFIG_FILE=tests/travis_${{ matrix.database }}.cfg py.test -n 3 -p no:sugar --cov=./ --cov-report=xml --reruns 0 tests --maxfail=100 || true
 
         # XXXXXXXXXXXXXX for test only
@@ -79,9 +78,6 @@
         working-directory: ./src
         run: cat /tmp/test.txt
 
-=======
-        run: PRETIX_CONFIG_FILE=tests/ci_${{ matrix.database }}.cfg py.test -n 3 -p no:sugar --cov=./ --cov-report=xml --reruns 3 tests --maxfail=100
->>>>>>> 54f07766
       - name: Run concurrency tests
         working-directory: ./src
         run: PRETIX_CONFIG_FILE=tests/ci_${{ matrix.database }}.cfg py.test tests/concurrency_tests/ --reruns 0 --reuse-db
