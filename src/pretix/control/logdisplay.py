--- conflicted
+++ resolved
@@ -57,14 +57,10 @@
     Checkin, CheckinList, Event, ItemVariation, LogEntry, OrderPosition,
     TaxRule,
 )
-<<<<<<< HEAD
+from pretix.base.models.orders import PrintLog
 from pretix.base.signals import (
     app_cache, logentry_display, orderposition_blocked_display,
 )
-=======
-from pretix.base.models.orders import PrintLog
-from pretix.base.signals import logentry_display, orderposition_blocked_display
->>>>>>> b8ad276f
 from pretix.base.templatetags.money import money_filter
 
 OVERVIEW_BANLIST = [
@@ -380,8 +376,6 @@
     if sender and logentry.action_type.startswith('pretix.event.checkin'):
         return _display_checkin(sender, logentry)
 
-<<<<<<< HEAD
-=======
     if logentry.action_type == 'pretix.event.order.print':
         return _('Position #{posid} has been printed at {datetime} with type "{type}".').format(
             posid=data.get('positionid'),
@@ -392,19 +386,6 @@
             type=dict(PrintLog.PRINT_TYPES)[data["type"]],
         )
 
-    if logentry.action_type == 'pretix.control.views.checkin':
-        # deprecated
-        dt = dateutil.parser.parse(data.get('datetime'))
-        tz = sender.timezone
-        dt_formatted = date_format(dt.astimezone(tz), "SHORT_DATETIME_FORMAT")
-        if 'list' in data:
-            try:
-                checkin_list = sender.checkin_lists.get(pk=data.get('list')).name
-            except CheckinList.DoesNotExist:
-                checkin_list = _("(unknown)")
-        else:
-            checkin_list = _("(unknown)")
->>>>>>> b8ad276f
 
 @receiver(signal=orderposition_blocked_display, dispatch_uid="pretixcontrol_orderposition_blocked_display")
 def pretixcontrol_orderposition_blocked_display(sender: Event, orderposition, block_name, **kwargs):
