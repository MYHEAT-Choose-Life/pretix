#
# This file is part of pretix (Community Edition).
#
# Copyright (C) 2014-2020 Raphael Michel and contributors
# Copyright (C) 2020-2021 rami.io GmbH and contributors
#
# This program is free software: you can redistribute it and/or modify it under the terms of the GNU Affero General
# Public License as published by the Free Software Foundation in version 3 of the License.
#
# ADDITIONAL TERMS APPLY: Pursuant to Section 7 of the GNU Affero General Public License, additional terms are
# applicable granting you additional permissions and placing additional restrictions on your usage of this software.
# Please refer to the pretix LICENSE file to obtain the full terms applicable to this work. If you did not receive
# this file, see <https://pretix.eu/about/en/license>.
#
# This program is distributed in the hope that it will be useful, but WITHOUT ANY WARRANTY; without even the implied
# warranty of MERCHANTABILITY or FITNESS FOR A PARTICULAR PURPOSE.  See the GNU Affero General Public License for more
# details.
#
# You should have received a copy of the GNU Affero General Public License along with this program.  If not, see
# <https://www.gnu.org/licenses/>.
#
from contextlib import contextmanager

import fakeredis
from pytest_mock import MockFixture


class FakePytestConfig:
    def getini(self, *args, **kwargs):
        return 'False'


@contextmanager
def mocker_context():
    result = MockFixture(FakePytestConfig())
    yield result
    result.stopall()


def get_redis_connection(alias="default", write=True):
<<<<<<< HEAD
    return fakeredis.FakeStrictRedis(server=fakeredis.FakeServer.get_server("127.0.0.1:None:v(7, 0)", (7, 0)))
=======
    worker_id = os.environ.get("PYTEST_XDIST_WORKER")
    if worker_id.startswith("gw"):
        redis_port = 1000 + int(worker_id.replace("gw", ""))
    else:
        redis_port = 1000
    return fakeredis.FakeStrictRedis(server=fakeredis.FakeServer.get_server(f"127.0.0.1:{redis_port}:redis:v(7, 0)", (7, 0), server_type="redis"))
>>>>>>> e4cef6e4
<|MERGE_RESOLUTION|>--- conflicted
+++ resolved
@@ -38,13 +38,9 @@
 
 
 def get_redis_connection(alias="default", write=True):
-<<<<<<< HEAD
-    return fakeredis.FakeStrictRedis(server=fakeredis.FakeServer.get_server("127.0.0.1:None:v(7, 0)", (7, 0)))
-=======
     worker_id = os.environ.get("PYTEST_XDIST_WORKER")
     if worker_id.startswith("gw"):
         redis_port = 1000 + int(worker_id.replace("gw", ""))
     else:
         redis_port = 1000
-    return fakeredis.FakeStrictRedis(server=fakeredis.FakeServer.get_server(f"127.0.0.1:{redis_port}:redis:v(7, 0)", (7, 0), server_type="redis"))
->>>>>>> e4cef6e4
+    return fakeredis.FakeStrictRedis(server=fakeredis.FakeServer.get_server(f"127.0.0.1:{redis_port}:redis:v(7, 0)", (7, 0), server_type="redis"))